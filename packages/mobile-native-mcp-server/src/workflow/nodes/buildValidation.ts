--- conflicted
+++ resolved
@@ -6,12 +6,7 @@
  */
 
 import { State } from '../metadata.js';
-<<<<<<< HEAD
-import { AbstractToolNode } from './abstractToolNode.js';
-import { BUILD_EXECUTOR_TOOL } from '../../tools/run/sfmobile-native-build-executor/metadata.js';
-=======
 import { BaseNode } from './abstractBaseNode.js';
->>>>>>> fd52ae7b
 import { ToolExecutor } from './toolExecutor.js';
 import { Logger } from '../../logging/logger.js';
 import {
@@ -33,28 +28,6 @@
   }
 
   execute = (state: State): Partial<State> => {
-<<<<<<< HEAD
-    // Call the build executor tool which will handle progress reporting
-    const toolInvocationData: MCPToolInvocationData<typeof BUILD_EXECUTOR_TOOL.inputSchema> = {
-      llmMetadata: {
-        name: BUILD_EXECUTOR_TOOL.toolId,
-        description: BUILD_EXECUTOR_TOOL.description,
-        inputSchema: BUILD_EXECUTOR_TOOL.inputSchema,
-      },
-      input: {
-        platform: state.platform,
-        projectPath: state.projectPath,
-        projectName: state.projectName,
-      },
-    };
-
-    const validatedResult = this.executeToolWithLogging(
-      toolInvocationData,
-      BUILD_EXECUTOR_TOOL.resultSchema
-    );
-
-    return { buildSuccessful: validatedResult.success };
-=======
     // Increment build attempt count
     const attemptCount = (state.buildAttemptCount ?? 0) + 1;
 
@@ -71,6 +44,5 @@
       buildAttemptCount: result.buildSuccessful ? 0 : attemptCount,
       buildOutputFilePath: result.buildOutputFilePath,
     };
->>>>>>> fd52ae7b
   };
 }