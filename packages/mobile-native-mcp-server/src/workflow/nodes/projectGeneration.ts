--- conflicted
+++ resolved
@@ -24,14 +24,28 @@
     try {
       const platformLower = state.platform.toLowerCase();
 
+      // Build template properties flags if they exist
+      let templatePropertiesFlags = '';
+      if (state.templateProperties && Object.keys(state.templateProperties).length > 0) {
+        const propertyFlags = Object.entries(state.templateProperties)
+          .map(([key, value]) => `--template-property-${key}="${value}"`)
+          .join(' ');
+        templatePropertiesFlags = ` ${propertyFlags}`;
+      }
+
       // Build the sf mobilesdk command with all parameters including sensitive credentials
-      const command = `sf mobilesdk ${platformLower} createwithtemplate --templatesource="${MOBILE_SDK_TEMPLATES_PATH}" --template="${state.selectedTemplate}" --appname="${state.projectName}" --packagename="${state.packageName}" --organization="${state.organization}" --consumerkey="${state.connectedAppClientId}" --callbackurl="${state.connectedAppCallbackUri}" --loginserver="${state.loginHost || 'https://login.salesforce.com'}"`;
+      const command = `sf mobilesdk ${platformLower} createwithtemplate --templatesource="${MOBILE_SDK_TEMPLATES_PATH}" --template="${state.selectedTemplate}" --appname="${state.projectName}" --packagename="${state.packageName}" --organization="${state.organization}" --consumerkey="${state.connectedAppClientId}" --callbackurl="${state.connectedAppCallbackUri}" --loginserver="${state.loginHost || 'https://login.salesforce.com'}" ${templatePropertiesFlags}`;
 
       this.logger.debug('Executing project generation command', {
         template: state.selectedTemplate,
         projectName: state.projectName,
         platform: state.platform,
-<<<<<<< HEAD
+        packageName: state.packageName,
+        organization: state.organization,
+        connectedAppClientId: state.connectedAppClientId,
+        connectedAppCallbackUri: state.connectedAppCallbackUri,
+        loginHost: state.loginHost,
+        templateProperties: state.templateProperties,
       });
 
       // Execute the command directly without exposing credentials to LLM
@@ -102,22 +116,6 @@
         ],
       };
     }
-=======
-        packageName: state.packageName,
-        organization: state.organization,
-        connectedAppClientId: state.connectedAppClientId,
-        connectedAppCallbackUri: state.connectedAppCallbackUri,
-        loginHost: state.loginHost,
-        templateProperties: state.templateProperties,
-      },
-    };
-
-    const validatedResult = this.executeToolWithLogging(
-      toolInvocationData,
-      PROJECT_GENERATION_TOOL.resultSchema
-    );
-    return validatedResult;
->>>>>>> 68316124
   };
 
   /**
