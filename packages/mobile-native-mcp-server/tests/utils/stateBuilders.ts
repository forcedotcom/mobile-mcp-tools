--- conflicted
+++ resolved
@@ -33,10 +33,7 @@
     // Plan phase state
     validEnvironment: undefined,
     validPlatformSetup: undefined,
-<<<<<<< HEAD
-=======
     validPluginSetup: undefined,
->>>>>>> 6ee4267f
     workflowFatalErrorMessages: undefined,
 
     // Android setup state
