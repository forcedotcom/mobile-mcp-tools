# Codecov configuration for monorepo
coverage:
  status:
    project:
      default:
        target: 80%
        threshold: 5%
      mobile-web:
        flags: mobile-web
        target: 85%
        threshold: 5%
      monorepo:
        flags: monorepo
        target: 82%
        threshold: 5%
    patch:
      default:
        target: 80%
        threshold: 5%

# Coverage reports configuration
codecov:
  require_ci_to_pass: yes
  notify:
    wait_for_ci: yes

# Comment configuration for PRs
comment:
  layout: 'reach, diff, flags, files'
  behavior: default
  require_changes: no

# Ignore certain files/directories
ignore:
  - 'packages/*/node_modules/'
  - 'packages/*/dist/'
  - 'packages/*/coverage/'
  - '**/*.test.ts'
  - '**/*.spec.ts'
  - '**/*.config.ts'
  - '**/*.d.ts'
  - '**/src/scripts/*.ts'

# Flag-specific configurations
flags:
  # Individual package flags
  mobile-web:
    target: 85%
    threshold: 5%
  backend-api:
    target: 80%
    threshold: 5%
  shared-utils:
    target: 90%
    threshold: 5%

  # Monorepo combined flag
  monorepo:
    target: 82%
    threshold: 5%

# File-specific configurations
parsers:
  gcov:
    branch_detection:
      conditional: yes
      loop: yes
      method: no
<<<<<<< HEAD
=======
      macro: no

>>>>>>> 63ac2ffa
      macro: no<|MERGE_RESOLUTION|>--- conflicted
+++ resolved
@@ -66,9 +66,4 @@
       conditional: yes
       loop: yes
       method: no
-<<<<<<< HEAD
-=======
-      macro: no
-
->>>>>>> 63ac2ffa
       macro: no