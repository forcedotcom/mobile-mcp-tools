--- conflicted
+++ resolved
@@ -16,6 +16,7 @@
           node-version: ${{ matrix.node }}
           cache: 'npm'
       - run: npm install
+      - run: npm run build:all  
       - run: npm run test:coverage
       # Only run Xvfb cleanup on Ubuntu (Unix systems)
       - if: matrix.os == 'ubuntu-latest'
@@ -27,13 +28,16 @@
         with:
           token: ${{ secrets.CODECOV_TOKEN }}
           files: packages/mobile-web/coverage/*.json
-<<<<<<< HEAD
-          flags: mobile-web-${{ runner.os }}-node${{ matrix.node }}
-=======
           flags: mobile-web
->>>>>>> 63ac2ffa
           name: mobile-web-coverage
 
+      - name: Upload evaluation coverage
+        uses: codecov/codecov-action@v3
+        with:
+          token: ${{ secrets.CODECOV_TOKEN }}
+          files: packages/evaluation/coverage/*.json
+          flags: evaluation
+          name: evaluation-coverage
       # Add more packages as you create them
       # - name: Upload backend-api coverage
       #   uses: codecov/codecov-action@v3
@@ -57,9 +61,5 @@
         with:
           token: ${{ secrets.CODECOV_TOKEN }}
           files: packages/*/coverage/*.json
-<<<<<<< HEAD
-          flags: monorepo-${{ runner.os }}-node${{ matrix.node }}
-=======
           flags: monorepo
->>>>>>> 63ac2ffa
           name: monorepo-combined-coverage